#!/usr/bin/env python
#
# Licensed under the Apache License, Version 2.0 (the "License");
# You may not use this file except in compliance with the License.
# You may obtain a copy of the License at
# http://www.apache.org/licenses/LICENSE-2.0OA
#
# Authors:
# - Wen Guan, <wen.guan@cern.ch>, 2020
# - Sergey Padolski, <spadolski@bnl.gov>, 2020


try:
    import ConfigParser
except ImportError:
    import configparser as ConfigParser

import copy
import json
import os
import traceback
import uuid
import urllib
import ssl
import datetime

from pandatools import Client

from idds.common import exceptions
from idds.common.constants import (TransformType, CollectionType, CollectionStatus,
                                   ContentStatus, ContentType,
                                   ProcessingStatus, WorkStatus)
from idds.workflow.work import Work
from idds.workflow.workflow import Condition
import logging

DEBUG = False
CACHE_TIMEOUT = 30*60


class DomaCondition(Condition):
    def __init__(self, cond=None, current_work=None, true_work=None, false_work=None):
        super(DomaCondition, self).__init__(cond=cond, current_work=current_work,
                                            true_work=true_work, false_work=false_work)


class DomaLSSTWork(Work):
    def __init__(self, executable=None, arguments=None, parameters=None, setup=None,
                 work_tag='lsst', exec_type='panda', sandbox=None, work_id=None,
                 primary_input_collection=None, other_input_collections=None,
                 output_collections=None, log_collections=None,
                 logger=None, dependency_map=None, task_name="", task_queue=None, processing_type=None,
                 maxwalltime=90000, maxattempt=5, core_count=1):

        super(DomaLSSTWork, self).__init__(executable=executable, arguments=arguments,
<<<<<<< HEAD
                                           parameters=parameters, setup=setup, work_type=TransformType.StageIn,
=======
                                           parameters=parameters, setup=setup, work_type=TransformType.Processing,
>>>>>>> 732f9475
                                           work_tag=work_tag, exec_type=exec_type, sandbox=sandbox, work_id=work_id,
                                           primary_input_collection=primary_input_collection,
                                           other_input_collections=other_input_collections,
                                           output_collections=output_collections,
                                           log_collections=log_collections,
                                           release_inputs_after_submitting=True,
                                           logger=logger)
        self.pandamonitor = None
        self.dependency_map = dependency_map
        self.logger.setLevel(logging.DEBUG)
        self.task_name = task_name
        self.queue = task_queue
        self.dep_tasks_id_names_map = {}
        self.executable = executable
        self.jobs_cache = {}
        self.processingType = processing_type
        self.maxWalltime = maxwalltime
        self.maxAttempt = maxattempt
        self.core_count = core_count

    def my_condition(self):
        if self.is_finished():
            return True
        return False

    def put_into_cache(self, input_index, status, job_id):
        if status == ContentStatus.Available:
            validity = datetime.datetime.now(tz=None) + datetime.timedelta(days=365)
        else:
            validity = datetime.datetime.now(tz=None) + datetime.timedelta(seconds=CACHE_TIMEOUT)
        self.jobs_cache[job_id] = {'status': status, 'validity': validity, 'input_index': input_index}

    def get_from_cache(self, job_id):
        obj = self.jobs_cache.get(job_id, None)
        if obj:
            if obj['validity'] > datetime.datetime.now(tz=None):
                return obj['input_index'], obj['status']
        return None

    def jobs_to_idd_ds_status(self, jobstatus):
        if jobstatus == 'finished':
            return ContentStatus.Available
        elif jobstatus == 'failed':
            return ContentStatus.Failed
        else:
            return ContentStatus.Processing

    def load_panda_config(self):
        panda_config = ConfigParser.SafeConfigParser()
        if os.environ.get('IDDS_PANDA_CONFIG', None):
            configfile = os.environ['IDDS_PANDA_CONFIG']
            if panda_config.read(configfile) == [configfile]:
                return panda_config

        configfiles = ['%s/etc/panda/panda.cfg' % os.environ.get('IDDS_HOME', ''),
                       '/etc/panda/panda.cfg', '/opt/idds/etc/panda/panda.cfg',
                       '%s/etc/panda/panda.cfg' % os.environ.get('VIRTUAL_ENV', '')]
        for configfile in configfiles:
            if panda_config.read(configfile) == [configfile]:
                return panda_config
        return panda_config

    def load_panda_monitor(self):
        panda_config = self.load_panda_config()
        self.logger.info("panda config: %s" % panda_config)
        if panda_config.has_section('panda'):
            if panda_config.has_option('panda', 'pandamonitor'):
                pandamonitor = panda_config.get('panda', 'pandamonitor')
                return pandamonitor
        return None

    def poll_external_collection(self, coll):
        try:
            if 'status' in coll and coll['status'] in [CollectionStatus.Closed]:
                return coll
            else:
                if 'coll_metadata' not in coll:
                    coll['coll_metadata'] = {}
                coll['coll_metadata']['bytes'] = 1
                coll['coll_metadata']['availability'] = 1
                coll['coll_metadata']['events'] = 1
                coll['coll_metadata']['is_open'] = False
                coll['coll_metadata']['run_number'] = 1
                coll['coll_metadata']['did_type'] = 'DATASET'
                coll['coll_metadata']['list_all_files'] = False

                if 'is_open' in coll['coll_metadata'] and not coll['coll_metadata']['is_open']:
                    coll_status = CollectionStatus.Closed
                else:
                    coll_status = CollectionStatus.Open
                coll['status'] = coll_status
                coll['coll_type'] = CollectionType.Dataset

                return coll
        except Exception as ex:
            self.logger.error(ex)
            self.logger.error(traceback.format_exc())
            raise exceptions.IDDSException('%s: %s' % (str(ex), traceback.format_exc()))

    def get_input_collections(self):
        """
        *** Function called by Transformer agent.
        """
        colls = [self.primary_input_collection] + self.other_input_collections
        for coll_int_id in colls:
            coll = self.collections[coll_int_id]
            coll = self.poll_external_collection(coll)
            self.collections[coll_int_id] = coll
        return super(DomaLSSTWork, self).get_input_collections()

    def get_unsubmitted_inputs(self):
        not_submitted_inputs = filter(lambda t: not t["submitted"], self.dependency_map)
        tasks_to_check = []
        for job in not_submitted_inputs:
            tasks_to_check.extend([(input["task"], input["inputname"])
                                   for input in job["dependencies"] if not input["available"]])
        tasks_to_check_compact = {}
        for task in tasks_to_check:
            tasks_to_check_compact.setdefault(task[0], set()).add(task[1])
        return tasks_to_check_compact

    def set_dependency_input_available(self, taskname, available_inputs):
        for job in self.dependency_map:
            for dependency in job["dependencies"]:
                if dependency["task"] == taskname and dependency["inputname"] in available_inputs:
                    dependency["available"] = True

    def update_dependencies(self):
        tasks_to_check = self.get_unsubmitted_inputs()
        for task, inputs in tasks_to_check.items():
            _, outputs = self.poll_panda_task(task_name=task)
            available_inputs = set(list(dict(filter(lambda t: t[1] == ContentStatus.Available,
                                                    outputs.items())).keys()))
            self.set_dependency_input_available(task, available_inputs)

    def get_ready_inputs(self):
        not_submitted_inputs = filter(lambda j: not j["submitted"], self.dependency_map)
        files_to_submit = []
        for job in not_submitted_inputs:
            unresolved_deps = [input for input in job["dependencies"] if not input["available"]]
            if len(unresolved_deps) == 0:
                files_to_submit.append(job["name"])
        return files_to_submit

    def check_dependencies(self):
        self.update_dependencies()
        return self.get_ready_inputs()

    def can_close(self):
        not_submitted_inputs = list(filter(lambda t: not t["submitted"], self.dependency_map))
        if len(not_submitted_inputs) == 0:
            return True
        else:
            return False

    def get_input_contents(self):
        """
        Get all input contents from DDM.
        """
        try:
            ret_files = []
            coll = self.collections[self.primary_input_collection]
            for file in self.dependency_map:
                ret_file = {'coll_id': coll['coll_id'] if not DEBUG else None,
                            'scope': coll['scope'],
                            'name': file['name'],  # or a different file name from the dataset name
                            'bytes': 1,
                            'adler32': '12345678',
                            'min_id': 0,
                            'max_id': 1,
                            'content_type': ContentType.File,
                            # here events is all events for eventservice, not used here.
                            'content_metadata': {'events': 1}}
                ret_files.append(ret_file)
            return ret_files
        except Exception as ex:
            self.logger.error(ex)
            self.logger.error(traceback.format_exc())
            raise exceptions.IDDSException('%s: %s' % (str(ex), traceback.format_exc()))

    def get_mapped_inputs(self, mapped_input_output_maps):
        ret = []
        for map_id in mapped_input_output_maps:
            inputs = mapped_input_output_maps[map_id]['inputs']

            # if 'primary' is not set, the first one is the primary input.
            primary_input = inputs[0]
            for ip in inputs:
                if 'primary' in ip['content_metadata'] and ip['content_metadata']['primary']:
                    primary_input = ip
            ret.append(primary_input)
        return ret

    def get_new_input_output_maps(self, mapped_input_output_maps={}):
        """
        *** Function called by Transformer agent.
        New inputs which are not yet mapped to outputs.

        :param mapped_input_output_maps: Inputs that are already mapped.
        """
        inputs = self.get_input_contents()
        mapped_inputs = self.get_mapped_inputs(mapped_input_output_maps)
        mapped_inputs_scope_name = [ip['name'] for ip in mapped_inputs]

        new_inputs = []
        new_input_output_maps = {}
        for ip in inputs:
            ip_scope_name = ip['name']
            if ip_scope_name not in mapped_inputs_scope_name:
                new_inputs.append(ip)

        # to avoid cheking new inputs if there are no new inputs anymore
        if not new_inputs and self.collections[self.primary_input_collection]['status'] in [CollectionStatus.Closed]:
            self.set_has_new_inputs(False)
        else:
            mapped_keys = mapped_input_output_maps.keys()
            if mapped_keys:
                next_key = max(mapped_keys) + 1
            else:
                next_key = 1
            for ip in new_inputs:
                out_ip = copy.deepcopy(ip)
                if not DEBUG:
                    out_ip['coll_id'] = self.collections[self.output_collections[0]]['coll_id']
                new_input_output_maps[next_key] = {'inputs': [ip],
                                                   'outputs': [out_ip]}
                next_key += 1
        self.logger.debug("get_new_input_output_maps, new_input_output_maps: %s" % str(new_input_output_maps))
        self.collections[self.primary_input_collection]['coll_metadata']['is_open'] = False
        self.collections[self.primary_input_collection]['status'] = CollectionStatus.Closed
        return new_input_output_maps

    def get_processing(self, input_output_maps):
        """
        *** Function called by Transformer agent.

        If there is already an active processing for this work, will do nothing.
        If there is no active processings, create_processing will be called.
        """
        if self.active_processings:
            return self.processings[self.active_processings[0]]
        else:
            return None

    def create_processing(self, input_output_maps):
        """
        *** Function called by Transformer agent.

        :param input_output_maps: new maps from inputs to outputs.
        """
        in_files = []
        for map_id in input_output_maps:
            # one map is a job which transform the inputs to outputs.
            inputs = input_output_maps[map_id]['inputs']
            # outputs = input_output_maps[map_id]['outputs']
            for ip in inputs:
                in_files.append(ip['name'])

        task_param_map = {}
        task_param_map['vo'] = 'wlcg'
        task_param_map['site'] = self.queue
        task_param_map['workingGroup'] = 'lsst'
        task_param_map['nFilesPerJob'] = 1
        task_param_map['nFiles'] = len(in_files)
        task_param_map['noInput'] = True
        task_param_map['pfnList'] = in_files
        task_param_map['taskName'] = self.task_name
        task_param_map['userName'] = 'Siarhei Padolski'
        task_param_map['taskPriority'] = 900
        task_param_map['architecture'] = ''
        task_param_map['transUses'] = ''
        task_param_map['transHome'] = None
        task_param_map['transPath'] = 'https://atlpan.web.cern.ch/atlpan/bash-c'
        task_param_map['processingType'] = self.processingType
        task_param_map['prodSourceLabel'] = 'test'
        task_param_map['taskType'] = 'test'
        task_param_map['coreCount'] = self.core_count
        task_param_map['skipScout'] = True
        task_param_map['cloud'] = 'US'
        task_param_map['inputPreStaging'] = True
        task_param_map['prestagingRuleID'] = 123
        task_param_map['nChunksToWait'] = 1
        task_param_map['maxCpuCount'] = self.maxWalltime
        task_param_map['maxWalltime'] = self.maxWalltime
        task_param_map['maxFailure'] = self.maxAttempt
        task_param_map['maxAttempt'] = self.maxAttempt
        task_param_map['jobParameters'] = [
            {'type': 'constant',
             'value': self.executable,  # noqa: E501
             },
        ]

        proc = {'processing_metadata': {'internal_id': str(uuid.uuid1()),
                                        'task_id': None,
                                        'task_param': task_param_map}}
        self.add_processing_to_processings(proc)
        self.active_processings.append(proc['processing_metadata']['internal_id'])
        return proc

    def submit_panda_task(self, processing):
        try:
            task_param = processing['processing_metadata']['task_param']
            return_code = Client.insertTaskParams(task_param, verbose=True)
            if return_code[0] == 0:
                return return_code[1][1]
            else:
                self.logger.error("submit_panda_task, return_code: %s" % str(return_code))
        except Exception as ex:
            self.logger.error(ex)
            self.logger.error(traceback.format_exc())
            # raise exceptions.AgentPluginError('%s: %s' % (str(ex), traceback.format_exc()))
        return None

    def submit_processing(self, processing):
        """
        *** Function called by Carrier agent.
        """
        if 'task_id' in processing['processing_metadata'] and processing['processing_metadata']['task_id']:
            pass
        else:
            task_id = self.submit_panda_task(processing)
            processing['processing_metadata']['task_id'] = task_id
            processing['processing_metadata']['workload_id'] = task_id

    def download_payload_json(self, task_url):
        try:
            ctx = ssl.create_default_context()
            ctx.check_hostname = False
            ctx.verify_mode = ssl.CERT_NONE
            req = urllib.request.Request(task_url)
            response = urllib.request.urlopen(req, timeout=180, context=ctx).read()
            response = json.loads(response)
        except Exception or urllib.request.error as e:
            raise e
        return response

    def jedi_semaphore(self, processing):
        task_id = processing['processing_metadata']['task_id']
        task_info = Client.getJediTaskDetails({'jediTaskID': task_id}, True, True)
        if task_info[0] != 0:
            return False
        task_info = task_info[1]
        jobs_statistics = task_info.get('statistics', "")
        if len(jobs_statistics) == 0:
            return False
        return True

    def poll_panda_task(self, processing=None, task_name=None):
        task_id = None
        try:
            if not self.pandamonitor:
                self.pandamonitor = self.load_panda_monitor()
                self.logger.info("panda server: %s" % self.pandamonitor)
            task_info = None
            jobs_ids = None
            if processing:
                task_id = processing['processing_metadata']['task_id']
            elif task_name:
                task_id = self.dep_tasks_id_names_map.get(task_name, None)

            if task_id:
                task_info = Client.getJediTaskDetails({'jediTaskID': task_id}, True, True)
                if task_info[0] != 0:
                    self.logger.error("poll_panda_task, error getting task status, task_info: %s" % str(task_info))
                    return "No status", {}
                task_info = task_info[1]
                jobs_ids = task_info['PandaID']
            elif task_name:
                task_url = self.pandamonitor + '/tasks/?taskname=' + str(task_name) + "&status=!aborted&json&days=180"
                self.logger.debug("poll_panda_task, task_url: %s" % str(task_url))
                task_json = self.download_payload_json(task_url)
                if len(task_json) > 0:
                    task_info = task_json[0]
                    self.dep_tasks_id_names_map[task_name] = task_info.get('jeditaskid', None)
                else:
                    return "No status", {}
                task_id = task_info.get('jeditaskid', None)
            if not task_id:
                return "No status", {}
            if not jobs_ids:
                jobs_ids = Client.getPandaIDsWithTaskID(task_id)[1]

            outputs_status = {}
            if len(jobs_ids) > 0:
                not_cached_jobs_ids = []

                for job_id in jobs_ids:
                    obj = self.get_from_cache(job_id)
                    if obj:
                        if obj[0] not in outputs_status or outputs_status[obj[0]] != ContentStatus.Available:
                            outputs_status[obj[0]] = obj[1]
                    else:
                        not_cached_jobs_ids.append(job_id)

                self.logger.debug("poll_panda_task, not_cached_jobs_ids: %s" % str(not_cached_jobs_ids))
                chunksize = 2000
                chunks = [not_cached_jobs_ids[i:i + chunksize] for i in range(0, len(not_cached_jobs_ids), chunksize)]
                for chunk in chunks:
                    jobs_list = Client.getJobStatus(chunk, verbose=0)[1]
                    for job_info in jobs_list:
                        if job_info.Files and len(job_info.Files) > 0:
                            output_index = job_info.Files[0].lfn.split(':')[1]
                            status = self.jobs_to_idd_ds_status(job_info.jobStatus)
                            if output_index not in outputs_status or \
                                    outputs_status[output_index] != ContentStatus.Available:
                                outputs_status[output_index] = status
                            self.put_into_cache(output_index, status, job_info.PandaID)

            self.logger.debug("poll_panda_task, task_info: %s" % str(task_info))
            task_status = task_info["status"]
            return task_status, outputs_status
        except Exception as ex:
            if task_id:
                msg = "Failed to check the panda task (%s) status: %s" % (str(task_id), str(ex))
            else:
                msg = "Failed to check the panda task (%s) status: %s" % (task_name, str(ex))
            raise exceptions.IDDSException(msg)

    def poll_processing_updates(self, processing, input_output_maps):
        """
        *** Function called by Carrier agent.
        """
        updated_contents = []
        update_processing = {}
        self.logger.debug("poll_processing_updates, input_output_maps: %s" % str(input_output_maps))

        if processing:
            task_status, outputs_status = self.poll_panda_task(processing=processing)
            just_resolved_deps = self.check_dependencies()
            self.logger.debug("poll_processing_updates, outputs_status: %s" % str(outputs_status))
            self.logger.debug("poll_processing_updates, task_status: %s" % str(task_status))
            self.logger.debug("poll_processing_updates, files: %s" % str(just_resolved_deps))

            content_substatus = {'finished': 0, 'unfinished': 0}
            for map_id in input_output_maps:
                outputs = input_output_maps[map_id]['outputs']
                for content in outputs:
                    key = content['name']
                    if key in outputs_status:
                        if content.get('substatus', ContentStatus.New) != outputs_status[key]:
                            updated_content = {'content_id': content['content_id'] if not DEBUG else None,
                                               'substatus': outputs_status[key]}
                            updated_contents.append(updated_content)
                            content['substatus'] = outputs_status[key]
                    if not DEBUG:
                        if content['substatus'] == ContentStatus.Available:
                            content_substatus['finished'] += 1
                        else:
                            content_substatus['unfinished'] += 1

                inputs = input_output_maps[map_id]['inputs']
                if self.jedi_semaphore(processing):
                    if inputs[0]['name'] in just_resolved_deps and \
                            task_status and task_status in ('pending', 'running', 'finished', 'defined'):

                        inputs[0]['substatus'] = ContentStatus.Available
                        updated_content = {
                            'content_id': inputs[0]['content_id'] if not DEBUG else inputs[0]['name'],
                            'substatus': ContentStatus.Available
                        }
                        updated_contents.append(updated_content)

            if task_status and task_status == 'done' and \
                    content_substatus['finished'] > 0 and content_substatus['unfinished'] == 0:
                update_processing = {'processing_id': processing['processing_id'],
                                     'parameters': {'status': ProcessingStatus.Finished}}

        self.logger.debug("poll_processing_updates, task: %i, update_processing: %s" %
                          (processing['processing_metadata']['task_id'], str(update_processing)))
        self.logger.debug("poll_processing_updates, task: %i, updated_contents: %s" %
                          (processing['processing_metadata']['task_id'], str(updated_contents)))
        return update_processing, updated_contents

    def get_status_statistics(self, registered_input_output_maps):
        status_statistics = {}
        for map_id in registered_input_output_maps:
            outputs = registered_input_output_maps[map_id]['outputs']

            for content in outputs:
                if content['status'].name not in status_statistics:
                    status_statistics[content['status'].name] = 0
                status_statistics[content['status'].name] += 1
        self.status_statistics = status_statistics
        self.logger.debug("registered_input_output_maps, status_statistics: %s" % str(status_statistics))
        return status_statistics

    def syn_work_status(self, registered_input_output_maps):
        self.get_status_statistics(registered_input_output_maps)
        self.logger.debug("syn_work_status, self.active_processings: %s" % str(self.active_processings))
        self.logger.debug("syn_work_status, self.has_new_inputs(): %s" % str(self.has_new_inputs()))
        self.logger.debug("syn_work_status, coll_metadata_is_open: %s" %
                          str(self.collections[self.primary_input_collection]['coll_metadata']['is_open']))
        self.logger.debug("syn_work_status, primary_input_collection_status: %s" %
                          str(self.collections[self.primary_input_collection]['status']))

        if self.is_processings_terminated() and not self.has_new_inputs():
            keys = self.status_statistics.keys()
            if ContentStatus.New.name in keys or ContentStatus.Processing.name in keys:
                pass
            else:
                if len(keys) == 1:
                    if ContentStatus.Available.name in keys:
                        self.status = WorkStatus.Finished
                    else:
                        self.status = WorkStatus.Failed
                else:
                    self.status = WorkStatus.SubFinished<|MERGE_RESOLUTION|>--- conflicted
+++ resolved
@@ -53,11 +53,7 @@
                  maxwalltime=90000, maxattempt=5, core_count=1):
 
         super(DomaLSSTWork, self).__init__(executable=executable, arguments=arguments,
-<<<<<<< HEAD
-                                           parameters=parameters, setup=setup, work_type=TransformType.StageIn,
-=======
                                            parameters=parameters, setup=setup, work_type=TransformType.Processing,
->>>>>>> 732f9475
                                            work_tag=work_tag, exec_type=exec_type, sandbox=sandbox, work_id=work_id,
                                            primary_input_collection=primary_input_collection,
                                            other_input_collections=other_input_collections,
